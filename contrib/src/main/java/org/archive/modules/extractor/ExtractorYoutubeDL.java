--- conflicted
+++ resolved
@@ -425,12 +425,9 @@
          */
         ProcessBuilder pb = new ProcessBuilder("youtube-dl", "--ignore-config",
                 "--simulate", "--dump-single-json", "--format=best[height <=? 576]",
-<<<<<<< HEAD
-                "--no-cache-dir", "--playlist-end=" + MAX_VIDEOS_PER_PAGE, uri.toString());
-=======
+                "--no-cache-dir", 
                 "--hls-prefer-ffmpeg",
                 "--playlist-end=" + MAX_VIDEOS_PER_PAGE, uri.toString());
->>>>>>> c0f57a5f
         logger.info("running: " + String.join(" ", pb.command()));
 
         Process proc = null;
