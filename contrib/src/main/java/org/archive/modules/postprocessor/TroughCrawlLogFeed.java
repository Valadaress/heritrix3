/*
 *  This file is part of the Heritrix web crawler (crawler.archive.org).
 *
 *  Licensed to the Internet Archive (IA) by one or more individual 
 *  contributors. 
 *
 *  The IA licenses this file to You under the Apache License, Version 2.0
 *  (the "License"); you may not use this file except in compliance with
 *  the License.  You may obtain a copy of the License at
 *
 *      http://www.apache.org/licenses/LICENSE-2.0
 *
 *  Unless required by applicable law or agreed to in writing, software
 *  distributed under the License is distributed on an "AS IS" BASIS,
 *  WITHOUT WARRANTIES OR CONDITIONS OF ANY KIND, either express or implied.
 *  See the License for the specific language governing permissions and
 *  limitations under the License.
 */
package org.archive.modules.postprocessor;


import java.net.MalformedURLException;
import java.util.ArrayList;
import java.util.concurrent.atomic.AtomicInteger;
import java.util.concurrent.ConcurrentLinkedQueue;
import java.util.Date;
import java.util.List;
import java.util.concurrent.atomic.AtomicInteger;
import java.util.logging.Level;
import java.util.logging.Logger;

import org.apache.commons.collections.Closure;
import org.archive.crawler.framework.Frontier;
import org.archive.crawler.frontier.AbstractFrontier;
import org.archive.crawler.frontier.BdbFrontier;
import org.archive.modules.CrawlURI;
import org.archive.modules.Processor;
import org.archive.modules.net.ServerCache;
import org.archive.spring.KeyedProperties;
import org.archive.trough.TroughClient;
import org.archive.util.MimetypeUtils;
import org.springframework.beans.factory.annotation.Autowired;
import org.springframework.context.Lifecycle;

/**
 * Post insert statements for these two tables.
 * 
 * CREATE TABLE crawled_url(
 *         id INTEGER PRIMARY KEY AUTOINCREMENT,
 *         timestamp DATETIME,
 *         status_code INTEGER,
 *         size BIGINT,
 *         payload_size BIGINT,
 *         url VARCHAR(4000),
 *         hop_path VARCHAR(255),
 *         is_seed_redirect INTEGER(1),
 *         via VARCHAR(255),
 *         mimetype VARCHAR(255),
 *         content_digest VARCHAR(255),
 *         seed VARCHAR(4000),
 *         is_duplicate INTEGER(1),
 *         warc_filename VARCHAR(255),
 *         warc_offset VARCHAR(255),
 *         warc_content_bytes BIGINT,
 *         host VARCHAR(255));
 *
 * CREATE TABLE uncrawled_url(
 *         id INTEGER PRIMARY KEY AUTOINCREMENT,
 *         timestamp DATETIME,
 *         url VARCHAR(4000),
 *         hop_path VARCHAR(255),
 *         status_code INTEGER,
 *         via VARCHAR(255),
 *         seed VARCHAR(4000),
 *         host VARCHAR(255));
 * 
 * import doublethink
 * import requests
 * database_id = '300001'
 * rethinker = doublethink.Rethinker(db="trough_configuration", servers=settings['RETHINKDB_HOSTS'])
 * services = doublethink.ServiceRegistry(rethinker)
 * master_node = services.unique_service('trough-sync-master')
 * write_url = requests.post(master_node['url']), database_id)
 *
 * response = requests.post(write_url, 'INSERT INTO crawled_urls SET ...')
 * if not response == 'OK':
 *     logging.warn('there was an error, probably')
 * 
 * https://github.com/jkafader/trough
 * 
 */
public class TroughCrawlLogFeed extends Processor implements Lifecycle {

    protected static final Logger logger = Logger.getLogger(TroughCrawlLogFeed.class.getName());

    protected static final int BATCH_MAX_TIME_MS = 20 * 1000;
    protected static final int BATCH_MAX_SIZE = 400;
    protected AtomicInteger crawledBatchSize = new AtomicInteger(0);
    protected AtomicInteger uncrawledBatchSize = new AtomicInteger(0);

    protected KeyedProperties kp = new KeyedProperties();
    public KeyedProperties getKeyedProperties() {
        return kp;
    }

    public void setSegmentId(String segmentId) {
        kp.put("segmentId", segmentId);
    }
    public String getSegmentId() {
        return (String) kp.get("segmentId");
    }

    /**
     * @param rethinkUrl url with schema rethinkdb:// pointing to
     *          trough configuration database
     */
    public void setRethinkUrl(String rethinkUrl) {
        kp.put("rethinkUrl", rethinkUrl);
    }
    public String getRethinkUrl() {
        return (String) kp.get("rethinkUrl");
    }

    protected TroughClient troughClient = null;

    protected TroughClient troughClient() throws MalformedURLException {
        if (troughClient == null) {
            troughClient = new TroughClient(getRethinkUrl(), null);
            troughClient.start();
        }
        return troughClient;
    }

    protected ConcurrentLinkedQueue<Object[]> crawledBatch = new ConcurrentLinkedQueue<Object[]>();
    protected long crawledBatchLastTime = System.currentTimeMillis();
    protected ConcurrentLinkedQueue<Object[]> uncrawledBatch = new ConcurrentLinkedQueue<Object[]>();
    protected long uncrawledBatchLastTime = System.currentTimeMillis();

    protected Frontier frontier;
    public Frontier getFrontier() {
        return this.frontier;
    }
    /** Autowired frontier, needed to determine when a url is finished. */
    @Autowired
    public void setFrontier(Frontier frontier) {
        this.frontier = frontier;
    }

    protected ServerCache serverCache;
    public ServerCache getServerCache() {
        return this.serverCache;
    }
    @Autowired
    public void setServerCache(ServerCache serverCache) {
        this.serverCache = serverCache;
    }

    @Override
    protected boolean shouldProcess(CrawlURI curi) {
        if (frontier instanceof AbstractFrontier) {
            return !((AbstractFrontier) frontier).needsReenqueuing(curi);
        } else {
            return false;
        }
    }
    
    protected boolean dumpPendingAtClose = true;
    public boolean getDumpPendingAtClose() {
	return dumpPendingAtClose;
    }
    public void setDumpPendingAtClose(boolean dumpPendingAtClose) {
	this.dumpPendingAtClose = dumpPendingAtClose;
    }

    protected boolean forceBatchPosting = false;
    protected boolean getForceBatchPosting() {
	return forceBatchPosting;
    }
    protected void setForceBatchPosting(boolean forceBatchPosting) {
	this.forceBatchPosting = forceBatchPosting;
    }

    @Override
    public synchronized void stop() {
        if (!isRunning) {
            return;
        }
        if (!crawledBatch.isEmpty()) {
	    setForceBatchPosting(true);
            postCrawledBatch();
	    setForceBatchPosting(false);
        }

        if (frontier instanceof BdbFrontier) {
            Closure closure = new Closure() {
                public void execute(Object o) {
                    try {
                        innerProcess((CrawlURI) o);
                    } catch (InterruptedException e) {
                    }
                }
            };

	    if(getDumpPendingAtClose()) {
                logger.info("dumping " + frontier.queuedUriCount() + " queued urls to trough feed");
		setForceBatchPosting(true);
                ((BdbFrontier) frontier).forAllPendingDo(closure);
		postUncrawledBatch();
		setForceBatchPosting(false);
                logger.info("dumped " + frontier.queuedUriCount() + " queued urls to trough feed");
	    }
        } else {
            logger.warning("frontier is not a BdbFrontier, cannot dump queued urls to trough feed");
        }

        // String rateStr = String.format("%1.1f", 0.01 * stats.errors / stats.total);
        // logger.info("final error count: " + stats.errors + "/" + stats.total + " (" + rateStr + "%)");
        super.stop();
    }

    @Override
    protected void innerProcess(CrawlURI curi) throws InterruptedException {
        if (curi.getFetchStatus() > 0) {
            // compute warcContentBytes
            long warcContentBytes;
            if (curi.getExtraInfo().opt("warcFilename") != null) {
                if (curi.isRevisit()) {
                    warcContentBytes = curi.getContentSize() - curi.getContentLength();
                } else {
                    warcContentBytes = curi.getContentSize();
                }
            } else {
                warcContentBytes = 0;
            }

            Object[] values = new Object[] {
                    new Date(curi.getFetchBeginTime()),
                    curi.getFetchStatus(),
                    curi.getContentSize(),
                    curi.getContentLength(),
                    curi,
                    curi.getPathFromSeed(),
                    (curi.isSeed() && !"".equals(curi.getPathFromSeed())) ? 1 : 0,
                    curi.getVia(),
                    MimetypeUtils.truncate(curi.getContentType()),
                    curi.getContentDigestSchemeString(),
                    curi.getSourceTag(),
                    curi.isRevisit() ? 1 : 0,
                    curi.getExtraInfo().opt("warcFilename"),
                    curi.getExtraInfo().opt("warcOffset"),
                    warcContentBytes,
                    serverCache.getHostFor(curi.getUURI()).getHostName(),
            };

            crawledBatch.add(values);

            if (crawledBatchSize.incrementAndGet() >= BATCH_MAX_SIZE || System.currentTimeMillis() - crawledBatchLastTime > BATCH_MAX_TIME_MS) {
                postCrawledBatch();
            }
        } else {
            Object[] values = new Object[] {
                    new Date(),
                    curi,
                    curi.getPathFromSeed(),
                    curi.getFetchStatus(),
                    curi.getVia(),
                    curi.getSourceTag(),
                    serverCache.getHostFor(curi.getUURI()).getHostName(),
            };

            uncrawledBatch.add(values);
            if (uncrawledBatchSize.incrementAndGet() >= BATCH_MAX_SIZE || System.currentTimeMillis() - uncrawledBatchLastTime > BATCH_MAX_TIME_MS) {
                postUncrawledBatch();
            }
        }
    }

    protected void postCrawledBatch() {
<<<<<<< HEAD
        ArrayList<Object[]> batch = new ArrayList<Object[]>();
        synchronized (crawledBatch) {
            if (crawledBatchSize.get() >= BATCH_MAX_SIZE || getForceBatchPosting()) {
                while(!crawledBatch.isEmpty()) {
                    Object[] crawlLine = crawledBatch.poll();
                    if(crawlLine != null)
                        batch.add(crawlLine);
                    else
                        break;
                }
                crawledBatchSize.getAndSet(crawledBatch.size()); //size() is O(n). Use sparingly
                logger.info("posting batch of " + batch.size() + " crawled urls to trough segment " + getSegmentId());
            }
        }
        if( batch != null && batch.size() > 0) {
                StringBuffer sqlTmpl = new StringBuffer();
                sqlTmpl.append("insert into crawled_url ("
                        + "timestamp, status_code, size, payload_size, url, hop_path, is_seed_redirect, "
                        + "via, mimetype, content_digest, seed, is_duplicate, warc_filename, "
                        + "warc_offset, warc_content_bytes, host)  values "
                        + "(%s, %s, %s, %s, %s, %s, %s, %s, %s, %s, %s, %s, %s, %s, %s, %s)");
                for (int i = 1; i < batch.size(); i++) {
                    sqlTmpl.append(", (%s, %s, %s, %s, %s, %s, %s, %s, %s, %s, %s, %s, %s, %s, %s, %s)");
                }

                Object[] flattenedValues = new Object[16 * batch.size()];
                for (int i = 0; i < batch.size(); i++) {
                    System.arraycopy(batch.get(i),0,flattenedValues, 16 * i,16);
                }

                try {
                    troughClient().write(getSegmentId(), sqlTmpl.toString(), flattenedValues);
                } catch (Exception e) {
                    logger.log(Level.WARNING, "problem posting batch of " + batch.size() + " crawled urls to trough segment " + getSegmentId(), e);
                }

                crawledBatchLastTime = System.currentTimeMillis();
                crawledBatch.clear();
            }

    }
    protected void postUncrawledBatch() {
        ArrayList<Object[]> batch = new ArrayList<Object[]>();
        synchronized (uncrawledBatch) {
            if (uncrawledBatchSize.get() >= BATCH_MAX_SIZE || getForceBatchPosting()) {
                while(!uncrawledBatch.isEmpty()) {
                    Object[] crawlLine = uncrawledBatch.poll();
                    if(crawlLine != null)
                        batch.add(crawlLine);
                    else
                        break;
                }
                uncrawledBatchSize.getAndSet(uncrawledBatch.size()); //size() is O(n). Use sparingly
                logger.info("posting batch of " + batch.size() + " uncrawled urls to trough segment " + getSegmentId());
            }
        }
        if(batch != null && batch.size() > 0) {
                StringBuffer sqlTmpl = new StringBuffer();
                sqlTmpl.append(
                        "insert into uncrawled_url (timestamp, url, hop_path, status_code, via, seed, host)"
                                + " values (%s, %s, %s, %s, %s, %s, %s)");

                for (int i = 1; i < batch.size(); i++) {
                    sqlTmpl.append(", (%s, %s, %s, %s, %s, %s, %s)");
                }

                Object[] flattenedValues = new Object[7 * batch.size()];
                for (int i = 0; i < batch.size(); i++) {
                    System.arraycopy(batch.get(i),0,flattenedValues,7 * i, 7);
                }
=======
        logger.info("posting batch of " + crawledBatch.size() + " crawled urls trough segment " + getSegmentId());
	Object[] flattenedValues = null;
	StringBuffer sqlTmpl = new StringBuffer();
	synchronized (crawledBatch) {
	    if (uncrawledBatch.size() >= BATCH_MAX_SIZE || System.currentTimeMillis() - uncrawledBatchLastTime > BATCH_MAX_TIME_MS) {
		crawledBatchLastTime = System.currentTimeMillis();
		if (!crawledBatch.isEmpty()) {
		    sqlTmpl.append("insert into crawled_url ("
				   + "timestamp, status_code, size, payload_size, url, hop_path, is_seed_redirect, "
				   + "via, mimetype, content_digest, seed, is_duplicate, warc_filename, "
				   + "warc_offset, warc_content_bytes, host)  values "
				   + "(%s, %s, %s, %s, %s, %s, %s, %s, %s, %s, %s, %s, %s, %s, %s, %s)");
		    for (int i = 1; i < crawledBatch.size(); i++) {
			sqlTmpl.append(", (%s, %s, %s, %s, %s, %s, %s, %s, %s, %s, %s, %s, %s, %s, %s, %s)");
		    }

		    flattenedValues = new Object[16 * crawledBatch.size()];
		    for (int i = 0; i < crawledBatch.size(); i++) {
			System.arraycopy(crawledBatch.get(i), 0, flattenedValues, 16 * i, 16);
		    }
		    crawledBatch.clear();
		}
	    }
	}
	if(flattenedValues !=null && flattenedValues.length > 0) {
	    try {
		troughClient().write(getSegmentId(), sqlTmpl.toString(), flattenedValues);
	    } catch (Exception e) {
		logger.log(Level.WARNING, "problem posting batch of " + flattenedValues.length + " crawled urls to trough segment " + getSegmentId(), e);
	    }
	    
	    crawledBatchLastTime = System.currentTimeMillis();
	}
    }
    protected void postUncrawledBatch() {
        logger.info("posting batch of " + uncrawledBatch.size() + " uncrawled urls trough segment " + getSegmentId());
        synchronized (uncrawledBatch) {
            if (!uncrawledBatch.isEmpty()) {
                StringBuffer sqlTmpl = new StringBuffer();
                sqlTmpl.append(
                        "insert into uncrawled_url (timestamp, url, hop_path, status_code, via, seed, host)"
                                + " values (%s, %s, %s, %s, %s, %s, %s)");

                for (int i = 1; i < uncrawledBatch.size(); i++) {
                    sqlTmpl.append(", (%s, %s, %s, %s, %s, %s, %s)");
                }

                Object[] flattenedValues = new Object[7 * uncrawledBatch.size()];
                for (int i = 0; i < uncrawledBatch.size(); i++) {
                    System.arraycopy(uncrawledBatch.get(i), 0, flattenedValues, 7 * i, 7);
                }
>>>>>>> 21e84ad0

                try {
                    troughClient().write(getSegmentId(), sqlTmpl.toString(), flattenedValues);
                } catch (Exception e) {
<<<<<<< HEAD
                    logger.log(Level.WARNING, "problem posting batch of " + batch.size() + " uncrawled urls to trough segment " + getSegmentId(), e);
=======
                    logger.log(Level.WARNING, "problem posting batch of " + uncrawledBatch.size() + " uncrawled urls to trough segment " + getSegmentId(), e);
>>>>>>> 21e84ad0
                }

                uncrawledBatchLastTime = System.currentTimeMillis();
                uncrawledBatch.clear();
            }
<<<<<<< HEAD
=======
        }
>>>>>>> 21e84ad0
    }
}<|MERGE_RESOLUTION|>--- conflicted
+++ resolved
@@ -276,7 +276,6 @@
     }
 
     protected void postCrawledBatch() {
-<<<<<<< HEAD
         ArrayList<Object[]> batch = new ArrayList<Object[]>();
         synchronized (crawledBatch) {
             if (crawledBatchSize.get() >= BATCH_MAX_SIZE || getForceBatchPosting()) {
@@ -334,89 +333,29 @@
             }
         }
         if(batch != null && batch.size() > 0) {
-                StringBuffer sqlTmpl = new StringBuffer();
-                sqlTmpl.append(
-                        "insert into uncrawled_url (timestamp, url, hop_path, status_code, via, seed, host)"
-                                + " values (%s, %s, %s, %s, %s, %s, %s)");
-
-                for (int i = 1; i < batch.size(); i++) {
-                    sqlTmpl.append(", (%s, %s, %s, %s, %s, %s, %s)");
-                }
-
-                Object[] flattenedValues = new Object[7 * batch.size()];
-                for (int i = 0; i < batch.size(); i++) {
-                    System.arraycopy(batch.get(i),0,flattenedValues,7 * i, 7);
-                }
-=======
-        logger.info("posting batch of " + crawledBatch.size() + " crawled urls trough segment " + getSegmentId());
-	Object[] flattenedValues = null;
-	StringBuffer sqlTmpl = new StringBuffer();
-	synchronized (crawledBatch) {
-	    if (uncrawledBatch.size() >= BATCH_MAX_SIZE || System.currentTimeMillis() - uncrawledBatchLastTime > BATCH_MAX_TIME_MS) {
-		crawledBatchLastTime = System.currentTimeMillis();
-		if (!crawledBatch.isEmpty()) {
-		    sqlTmpl.append("insert into crawled_url ("
-				   + "timestamp, status_code, size, payload_size, url, hop_path, is_seed_redirect, "
-				   + "via, mimetype, content_digest, seed, is_duplicate, warc_filename, "
-				   + "warc_offset, warc_content_bytes, host)  values "
-				   + "(%s, %s, %s, %s, %s, %s, %s, %s, %s, %s, %s, %s, %s, %s, %s, %s)");
-		    for (int i = 1; i < crawledBatch.size(); i++) {
-			sqlTmpl.append(", (%s, %s, %s, %s, %s, %s, %s, %s, %s, %s, %s, %s, %s, %s, %s, %s)");
-		    }
-
-		    flattenedValues = new Object[16 * crawledBatch.size()];
-		    for (int i = 0; i < crawledBatch.size(); i++) {
-			System.arraycopy(crawledBatch.get(i), 0, flattenedValues, 16 * i, 16);
-		    }
-		    crawledBatch.clear();
-		}
-	    }
-	}
-	if(flattenedValues !=null && flattenedValues.length > 0) {
-	    try {
-		troughClient().write(getSegmentId(), sqlTmpl.toString(), flattenedValues);
-	    } catch (Exception e) {
-		logger.log(Level.WARNING, "problem posting batch of " + flattenedValues.length + " crawled urls to trough segment " + getSegmentId(), e);
-	    }
-	    
-	    crawledBatchLastTime = System.currentTimeMillis();
-	}
-    }
-    protected void postUncrawledBatch() {
-        logger.info("posting batch of " + uncrawledBatch.size() + " uncrawled urls trough segment " + getSegmentId());
-        synchronized (uncrawledBatch) {
-            if (!uncrawledBatch.isEmpty()) {
-                StringBuffer sqlTmpl = new StringBuffer();
-                sqlTmpl.append(
-                        "insert into uncrawled_url (timestamp, url, hop_path, status_code, via, seed, host)"
-                                + " values (%s, %s, %s, %s, %s, %s, %s)");
-
-                for (int i = 1; i < uncrawledBatch.size(); i++) {
-                    sqlTmpl.append(", (%s, %s, %s, %s, %s, %s, %s)");
-                }
-
-                Object[] flattenedValues = new Object[7 * uncrawledBatch.size()];
-                for (int i = 0; i < uncrawledBatch.size(); i++) {
-                    System.arraycopy(uncrawledBatch.get(i), 0, flattenedValues, 7 * i, 7);
-                }
->>>>>>> 21e84ad0
-
-                try {
-                    troughClient().write(getSegmentId(), sqlTmpl.toString(), flattenedValues);
-                } catch (Exception e) {
-<<<<<<< HEAD
-                    logger.log(Level.WARNING, "problem posting batch of " + batch.size() + " uncrawled urls to trough segment " + getSegmentId(), e);
-=======
-                    logger.log(Level.WARNING, "problem posting batch of " + uncrawledBatch.size() + " uncrawled urls to trough segment " + getSegmentId(), e);
->>>>>>> 21e84ad0
-                }
-
-                uncrawledBatchLastTime = System.currentTimeMillis();
-                uncrawledBatch.clear();
-            }
-<<<<<<< HEAD
-=======
-        }
->>>>>>> 21e84ad0
+            StringBuffer sqlTmpl = new StringBuffer();
+            sqlTmpl.append(
+                    "insert into uncrawled_url (timestamp, url, hop_path, status_code, via, seed, host)"
+                            + " values (%s, %s, %s, %s, %s, %s, %s)");
+
+            for (int i = 1; i < batch.size(); i++) {
+                sqlTmpl.append(", (%s, %s, %s, %s, %s, %s, %s)");
+            }
+
+            Object[] flattenedValues = new Object[7 * batch.size()];
+            for (int i = 0; i < batch.size(); i++) {
+                System.arraycopy(batch.get(i),0,flattenedValues,7 * i, 7);
+            }
+
+            try {
+                troughClient().write(getSegmentId(), sqlTmpl.toString(), flattenedValues);
+            } catch (Exception e) {
+                logger.log(Level.WARNING, "problem posting batch of " + batch.size() + " uncrawled urls to trough segment " + getSegmentId(), e);
+            }
+
+            uncrawledBatchLastTime = System.currentTimeMillis();
+            uncrawledBatch.clear();
+        }
+
     }
 }