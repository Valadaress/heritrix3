package org.archive.modules.deciderules;

import org.archive.modules.CrawlURI;

/**
<<<<<<< HEAD
 * Provides a rule that returns "true" for any URIs whose status falls within
 * the provided inclusive range. For instance, to select only URIs with a
 * "success" status code you must provide the range 200 to 299.
=======
 * Provides a rule that returns "true" for any CrawlURIs which have a fetch
 * status code that falls within the provided inclusive range. For instance, to
 * select only URIs with a "success" status code you must provide the range 200
 * to 299.
>>>>>>> 8c64cba9
 * 
 * @author cmiles74
 */
public class MatchesStatusCodeDecideRule extends PredicatedDecideRule {

    /** Default lower bound */
    public final static Integer DEFAULT_LOWER_BOUND = new Integer(0);

    /** Default upper bound */
    public final static Integer DEFAULT_UPPER_BOUND = new Integer(600);

    /**
     * Creates a new MatchStatusCodeDecideRule instance. Note that
     * this will return a rule that will return "true" for all valid
     * status codes (and some invalid ones, too).
     */
    public MatchesStatusCodeDecideRule() {

        // set our default bounds
        kp.put("lowerBound", DEFAULT_LOWER_BOUND);
        kp.put("upperBound", DEFAULT_UPPER_BOUND);
    }

    /**
     * Sets the lower bound on the range of acceptable status codes.
     *
     * @param Integer Status code
     */
    public void setLowerBound(Integer statusCode) {

        kp.put("lowerBound", statusCode);
    }

    /**
     * Returns the lower bound on the range of acceptable status codes.
     *
     * @returns Integer Status code
     */
    public Integer getLowerBound() {

        Object value = kp.get("lowerBound");

        if(value != null) {

            return((Integer) value);
        }

        return(null);
    }

    /**
     * Sets the upper bound on the range of acceptable status codes.
     *
     * @param Integer Status code
     */
    public void setUpperBound(Integer statusCode) {

        kp.put("upperBound", statusCode);
    }

    /**
     * Returns the upper bound on the range of acceptable status codes.
     *
     * @returns Integer Status code
     */
    public Integer getUpperBound() {

        Object value = kp.get("upperBound");

        if(value != null) {

            return((Integer) value);
        }

        return(null);
    }

    /**
<<<<<<< HEAD
     * @param CrawlURI
     *            The URI to be evaluated
     * @return true if {@link CrawlURI#getFetchStatus()} is within the specified
     *         inclusive range
     */
    @Override
    protected boolean evaluate(CrawlURI uri) {
        return uri.getFetchStatus() >= getLowerBound().intValue()
                && uri.getFetchStatus() <= getUpperBound().intValue();
=======
     * Returns "true" if the provided CrawlURI has a fetch status that falls
     * within this instance's specified range.
     * 
     * @param CrawlURI
     *            The URI to be evaluated
     * @return true If the CrawlURI has a fetch status code within the specified
     *         range.
     */
    @Override
    protected boolean evaluate(CrawlURI uri) {

        // by default, we'll return false
        boolean value = false;

        int statusCode = uri.getFetchStatus();

        if (statusCode >= getLowerBound().intValue()
                && statusCode <= getUpperBound().intValue()) {

            value = true;
        }

        return (value);
>>>>>>> 8c64cba9
    }
}<|MERGE_RESOLUTION|>--- conflicted
+++ resolved
@@ -3,16 +3,10 @@
 import org.archive.modules.CrawlURI;
 
 /**
-<<<<<<< HEAD
- * Provides a rule that returns "true" for any URIs whose status falls within
- * the provided inclusive range. For instance, to select only URIs with a
- * "success" status code you must provide the range 200 to 299.
-=======
  * Provides a rule that returns "true" for any CrawlURIs which have a fetch
  * status code that falls within the provided inclusive range. For instance, to
  * select only URIs with a "success" status code you must provide the range 200
  * to 299.
->>>>>>> 8c64cba9
  * 
  * @author cmiles74
  */
@@ -91,17 +85,6 @@
     }
 
     /**
-<<<<<<< HEAD
-     * @param CrawlURI
-     *            The URI to be evaluated
-     * @return true if {@link CrawlURI#getFetchStatus()} is within the specified
-     *         inclusive range
-     */
-    @Override
-    protected boolean evaluate(CrawlURI uri) {
-        return uri.getFetchStatus() >= getLowerBound().intValue()
-                && uri.getFetchStatus() <= getUpperBound().intValue();
-=======
      * Returns "true" if the provided CrawlURI has a fetch status that falls
      * within this instance's specified range.
      * 
@@ -125,6 +108,5 @@
         }
 
         return (value);
->>>>>>> 8c64cba9
     }
 }