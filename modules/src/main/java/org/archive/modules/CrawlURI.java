--- conflicted
+++ resolved
@@ -58,8 +58,8 @@
 import static org.archive.modules.fetcher.FetchStatusCodes.S_TOO_MANY_RETRIES;
 import static org.archive.modules.fetcher.FetchStatusCodes.S_UNATTEMPTED;
 import static org.archive.modules.fetcher.FetchStatusCodes.S_UNFETCHABLE_URI;
+import static org.archive.modules.recrawl.RecrawlAttributeConstants.A_CONTENT_DIGEST_HISTORY;
 import static org.archive.modules.recrawl.RecrawlAttributeConstants.A_FETCH_HISTORY;
-import static org.archive.modules.recrawl.RecrawlAttributeConstants.A_CONTENT_DIGEST_HISTORY;
 
 import java.io.IOException;
 import java.io.ObjectInputStream;
@@ -1920,7 +1920,6 @@
     public boolean hasContentDigestHistory() {
         return getData().get(A_CONTENT_DIGEST_HISTORY) != null;
     }
-<<<<<<< HEAD
     
     /**
      * Indicates if this CrawlURI object has been deemed a revisit.
@@ -1938,8 +1937,6 @@
 		this.revisitProfile = revisitProfile;
 	}
     
-    
-=======
 
     // brought over from old Link class
     @Override
@@ -1999,6 +1996,4 @@
                 && equals(viaContext, u.viaContext)
                 && equals(pathFromSeed, u.pathFromSeed);
     }
-
->>>>>>> f101bba5
 }