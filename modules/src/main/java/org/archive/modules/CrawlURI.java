--- conflicted
+++ resolved
@@ -1593,7 +1593,6 @@
      * @return New CrawlURI with the current CrawlURI set as the one it inherits from
      * @throws URIException
      */
-<<<<<<< HEAD
     public CrawlURI createCrawlURI(UURI destination, LinkContext context, Hop hop)
     			throws URIException {
         return createCrawlURI(destination.toString(), context, hop);
@@ -1608,20 +1607,6 @@
                 		hop.getHopChar()),
                 this.getUURI(), 
                 context);
-=======
-    public CrawlURI createCrawlURI(UURI baseUURI, Link link)
-    throws URIException {
-        UURI u = (link.getDestination() instanceof UURI)?
-            (UURI)link.getDestination():
-            UURIFactory.getInstance(baseUURI,
-                link.getDestination().toString());
-        CrawlURI newCaURI = new CrawlURI(u, 
-                extendHopsPath(getPathFromSeed(),link.getHopType().getHopChar()),
-                getUURI(), link.getContext());
-        if (link.hasData()) {
-            newCaURI.data = link.getData();
-        }
->>>>>>> c48de146
         newCaURI.inheritFrom(this);
         return newCaURI;
     }
