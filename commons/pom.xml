<?xml version="1.0"?>
<project xmlns="http://maven.apache.org/POM/4.0.0" xmlns:xsi="http://www.w3.org/2001/XMLSchema-instance" xsi:schemaLocation="http://maven.apache.org/POM/4.0.0 http://maven.apache.org/maven-v4_0_0.xsd">
	<parent>
		<groupId>org.archive</groupId>
		<artifactId>heritrix</artifactId>
<<<<<<< HEAD
		<version>3.2.0-SNAPSHOT</version>
=======
		<version>3.3.0-SNAPSHOT</version>
>>>>>>> 6bdfec7e
	</parent>
	<modelVersion>4.0.0</modelVersion>
	<groupId>org.archive.heritrix</groupId>
	<artifactId>heritrix-commons</artifactId>
	<packaging>jar</packaging>
	<name>Heritrix 3: 'commons' subproject (utility classes)</name>
	<description>
		The Archive Commons Code Libraries project contains general Java utility
		libraries, as used by the Heritrix crawler and other projects.
	</description>

	<repositories>
		<repository>
			<id>download.oracle.com,maven</id>
			<url>http://download.oracle.com/maven</url>
		</repository>
	</repositories>

	<dependencies>
<<<<<<< HEAD
=======
		<!--

		This project requires "overlays".  There are custom patches we
		apply to existing jar files from other projects (Apache).  Those
		projects would not/could not accept our patches, so

		Maven doesn't have any sort of notion for this.  It should be
		a simple matter of ordering classpath elements, but alas.

		We wanted to avoid checking in the complete source code for these
		other projects into our source control, so it would be obvious
		which classes we actually altered to suit our needs.

		I tried a number of things to make overlay jars work in maven.
		Here's what finally worked:

		I manually explode the jar files, then manually delete the few class
		files that we overlay (including any inner class files).  I then
		rejar the class files minus the ones we want to generate at
		compile-time.  I use a name archive-overlay-X-V.jar, where X
		is the original artifact name, and V is the original version.

		I then manually install these jars into our maven repository.
		So the below dependencies are these strange, surgically altered
		jars from other projects.

		It's ugly but it works.  If you make any additional changes to
		these projects, or heavens forfend you actually want to upgrade
		them to some later version, you will have to repeat the
		explode/delete/rejar/reinstall manual process.
		-->

>>>>>>> 6bdfec7e
		<dependency>
			<groupId>commons-httpclient</groupId>
			<artifactId>commons-httpclient</artifactId>
			<version>3.1</version>
		</dependency>
		<dependency>
			<groupId>org.apache.httpcomponents</groupId>
			<artifactId>httpclient</artifactId>
			<version>4.3-beta3-SNAPSHOT</version>
		</dependency>
		<dependency>
			<groupId>com.sleepycat</groupId>
			<artifactId>je</artifactId>
			<version>4.1.6</version>
		</dependency>
		<dependency>
			<groupId>commons-lang</groupId>
			<artifactId>commons-lang</artifactId>
			<version>2.6</version>
			<scope>compile</scope>
		</dependency>
		<dependency>
			<groupId>commons-logging</groupId>
			<artifactId>commons-logging</artifactId>
			<version>1.0.4</version>
			<scope>compile</scope>
		</dependency>
		<dependency>
			<groupId>commons-net</groupId>
			<artifactId>commons-net</artifactId>
			<version>2.0</version>
			<scope>compile</scope>
		</dependency>
		<dependency>
			<groupId>commons-io</groupId>
			<artifactId>commons-io</artifactId>
			<version>1.4</version>
			<scope>compile</scope>
		</dependency>
		<dependency>
			<groupId>commons-codec</groupId>
			<artifactId>commons-codec</artifactId>
			<version>1.6</version>
			<scope>compile</scope>
		</dependency>
		<dependency>
			<groupId>commons-collections</groupId>
			<artifactId>commons-collections</artifactId>
			<version>3.1</version>
			<scope>compile</scope>
		</dependency>
		<dependency>
			<groupId>commons-cli</groupId>
			<artifactId>commons-cli</artifactId>
			<version>1.1</version>
			<scope>compile</scope>
		</dependency>
		<dependency>
			<groupId>net.htmlparser.jericho</groupId>
			<artifactId>jericho-html</artifactId>
			<version>2.6.1</version>
			<scope>compile</scope>
		</dependency>
		<dependency>
			<groupId>org.dnsjava</groupId>
			<artifactId>dnsjava</artifactId>
			<version>2.0.3</version>
			<scope>compile</scope>
		</dependency>
		<!--
		<dependency>
			<groupId>tomcat</groupId>
			<artifactId>servlet</artifactId>
			<version>4.1.34</version>
			<scope>compile</scope>
		</dependency>
		-->
		<dependency>
			<groupId>poi</groupId>
			<artifactId>poi</artifactId>
			<version>2.5.1</version>
			<scope>compile</scope>
		</dependency>
		<dependency>
			<groupId>poi</groupId>
			<artifactId>poi-scratchpad</artifactId>
			<version>2.5.1-final-20040804</version>
			<scope>compile</scope>
		</dependency>
		<dependency>
			<groupId>itext</groupId>
			<artifactId>itext</artifactId>
			<version>1.3</version>
			<scope>compile</scope>
		</dependency>
		<dependency>
			<groupId>junit</groupId>
			<artifactId>junit</artifactId>
			<version>3.8.2</version>
			<scope>compile</scope>
		</dependency>
		<dependency>
			<groupId>net.java.dev.jets3t</groupId>
			<artifactId>jets3t</artifactId>
			<version>0.5.0</version>
			<scope>compile</scope>
		</dependency>
		<dependency>
			<groupId>it.unimi.dsi</groupId>
			<artifactId>mg4j</artifactId>
			<version>1.0.1</version>
			<scope>compile</scope>
		</dependency>
		<dependency>
			<groupId>com.anotherbigidea</groupId>
			<artifactId>javaswf</artifactId>
			<version>CVS-SNAPSHOT-1</version>
			<scope>compile</scope>
		</dependency>
		<dependency>
			<groupId>org.springframework</groupId>
			<artifactId>spring-core</artifactId>
			<version>3.0.5.RELEASE</version>
		</dependency>
		<dependency>
			<groupId>org.springframework</groupId>
			<artifactId>spring-beans</artifactId>
			<version>3.0.5.RELEASE</version>
		</dependency>
		<dependency>
			<groupId>org.springframework</groupId>
			<artifactId>spring-context</artifactId>
			<version>3.0.5.RELEASE</version>
		</dependency>
		<dependency>
			<groupId>org.springframework</groupId>
			<artifactId>spring-asm</artifactId>
			<version>3.0.5.RELEASE</version>
		</dependency>
		<dependency>
			<groupId>org.springframework</groupId>
			<artifactId>spring-expression</artifactId>
			<version>3.0.5.RELEASE</version>
		</dependency>
		<dependency>
			<groupId>org.json</groupId>
			<artifactId>json</artifactId>
			<version>20090211</version>
		</dependency>

		<dependency>
			<groupId>com.esotericsoftware</groupId>
			<artifactId>kryo</artifactId>
			<version>1.01</version>
			<scope>compile</scope>
		</dependency>
		<dependency>
			<groupId>com.esotericsoftware</groupId>
			<artifactId>reflectasm</artifactId>
			<version>0.8</version>
			<scope>runtime</scope>
		</dependency>
		<dependency>
			<groupId>com.esotericsoftware</groupId>
			<artifactId>minlog</artifactId>
			<version>1.2</version>
			<scope>runtime</scope>
		</dependency>

		<dependency>
			<groupId>com.google.guava</groupId>
			<artifactId>guava</artifactId>
			<version>r08</version>
		</dependency>

		<dependency>
			<groupId>net.java.dev.jna</groupId>
			<artifactId>jna</artifactId>
			<version>3.2.3</version>
		</dependency>

		<dependency>
			<groupId>org.archive</groupId>
			<artifactId>ia-web-commons</artifactId>
			<!-- <version>1.0-20131207.033010-102</version> -->
			<version>1.0-SNAPSHOT</version>
			<exclusions>
				<exclusion>
					<groupId>commons-httpclient</groupId>
					<artifactId>commons-httpclient</artifactId>
				</exclusion>
				<exclusion>
					<groupId>org.apache.hadoop</groupId>
					<artifactId>hadoop-core</artifactId>
				</exclusion>
			</exclusions>
		</dependency>

	</dependencies>
	<build>
		<resources>
			<resource>
				<directory>src/main/resources</directory>
				<filtering>true</filtering>
			</resource>
		</resources>

		<plugins>


			<plugin>
				<groupId>org.apache.maven.plugins</groupId>
				<artifactId>maven-resources-plugin</artifactId>
				<configuration>
					<encoding>UTF-8</encoding>
				</configuration>
				<version>2.5</version>
			</plugin>

			<plugin>
				<groupId>org.apache.maven.plugins</groupId>
				<artifactId>maven-compiler-plugin</artifactId>
				<configuration>
					<source>1.6</source>
					<target>1.6</target>
				</configuration>
				<version>2.3.2</version>
			</plugin>

			<plugin>
				<groupId>org.apache.maven.plugins</groupId>
				<artifactId>maven-surefire-plugin</artifactId>
				<version>2.9</version>
				<configuration>
					<!--
					There was a unit test, SinkHandlerTest, that required
					useSystemClassLoader=true in order to work.

					SinkHandlerTest creates a custom LogHandler, and the
					java.util.logging system mandates that LogHandlers are
					loaded by the system class loader, not the current context
					class loader.

					However, using the systemClassLoader means that we inherit
					maven's CLASSPATH while running our test code.  This is a
					problem since maven uses an earlier version of
					commons-lang than we do.

					So I disabled the SinkHandler test, and set this back to false.
					-->
					<useSystemClassLoader>false</useSystemClassLoader>
					<excludes>
						<exclude>**/Test*.java</exclude>
					</excludes>
					<argLine>-Xmx1g</argLine>
				</configuration>
			</plugin>
		</plugins>
	</build>
	<properties>
		<project.build.sourceEncoding>UTF-8</project.build.sourceEncoding>
	</properties>
</project><|MERGE_RESOLUTION|>--- conflicted
+++ resolved
@@ -3,11 +3,7 @@
 	<parent>
 		<groupId>org.archive</groupId>
 		<artifactId>heritrix</artifactId>
-<<<<<<< HEAD
-		<version>3.2.0-SNAPSHOT</version>
-=======
 		<version>3.3.0-SNAPSHOT</version>
->>>>>>> 6bdfec7e
 	</parent>
 	<modelVersion>4.0.0</modelVersion>
 	<groupId>org.archive.heritrix</groupId>
@@ -27,41 +23,6 @@
 	</repositories>
 
 	<dependencies>
-<<<<<<< HEAD
-=======
-		<!--
-
-		This project requires "overlays".  There are custom patches we
-		apply to existing jar files from other projects (Apache).  Those
-		projects would not/could not accept our patches, so
-
-		Maven doesn't have any sort of notion for this.  It should be
-		a simple matter of ordering classpath elements, but alas.
-
-		We wanted to avoid checking in the complete source code for these
-		other projects into our source control, so it would be obvious
-		which classes we actually altered to suit our needs.
-
-		I tried a number of things to make overlay jars work in maven.
-		Here's what finally worked:
-
-		I manually explode the jar files, then manually delete the few class
-		files that we overlay (including any inner class files).  I then
-		rejar the class files minus the ones we want to generate at
-		compile-time.  I use a name archive-overlay-X-V.jar, where X
-		is the original artifact name, and V is the original version.
-
-		I then manually install these jars into our maven repository.
-		So the below dependencies are these strange, surgically altered
-		jars from other projects.
-
-		It's ugly but it works.  If you make any additional changes to
-		these projects, or heavens forfend you actually want to upgrade
-		them to some later version, you will have to repeat the
-		explode/delete/rejar/reinstall manual process.
-		-->
-
->>>>>>> 6bdfec7e
 		<dependency>
 			<groupId>commons-httpclient</groupId>
 			<artifactId>commons-httpclient</artifactId>
@@ -246,8 +207,7 @@
 		<dependency>
 			<groupId>org.archive</groupId>
 			<artifactId>ia-web-commons</artifactId>
-			<!-- <version>1.0-20131207.033010-102</version> -->
-			<version>1.0-SNAPSHOT</version>
+			<version>1.1.1-SNAPSHOT</version>
 			<exclusions>
 				<exclusion>
 					<groupId>commons-httpclient</groupId>
